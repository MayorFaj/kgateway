package irtranslator

import (
	"context"
	"errors"
	"fmt"
	"log/slog"
	"net/http"
	"regexp"
	"slices"
	"strings"

	envoy_config_core_v3 "github.com/envoyproxy/go-control-plane/envoy/config/core/v3"
	envoy_config_route_v3 "github.com/envoyproxy/go-control-plane/envoy/config/route/v3"
	envoy_type_matcher_v3 "github.com/envoyproxy/go-control-plane/envoy/type/matcher/v3"
	"google.golang.org/protobuf/proto"
	"google.golang.org/protobuf/types/known/anypb"
	"google.golang.org/protobuf/types/known/wrapperspb"
	metav1 "k8s.io/apimachinery/pkg/apis/meta/v1"
	gwv1 "sigs.k8s.io/gateway-api/apis/v1"

	// "github.com/kgateway-dev/kgateway/v2/internal/kgateway/krtcollections"
	"github.com/kgateway-dev/kgateway/v2/internal/kgateway/reports"
	"github.com/kgateway-dev/kgateway/v2/internal/kgateway/translator/routeutils"
	"github.com/kgateway-dev/kgateway/v2/internal/kgateway/utils"
	"github.com/kgateway-dev/kgateway/v2/pkg/pluginsdk/ir"
	reportssdk "github.com/kgateway-dev/kgateway/v2/pkg/pluginsdk/reporter"
	"github.com/kgateway-dev/kgateway/v2/pkg/settings"
	"github.com/kgateway-dev/kgateway/v2/pkg/utils/regexutils"
)

type httpRouteConfigurationTranslator struct {
	gw               ir.GatewayIR
	listener         ir.ListenerIR
	fc               ir.FilterChainCommon
	attachedPolicies ir.AttachedPolicies

	routeConfigName          string
	reporter                 reportssdk.Reporter
	requireTlsOnVirtualHosts bool
	PluginPass               TranslationPassPlugins
	logger                   *slog.Logger
	routeReplacementMode     settings.RouteReplacementMode
}

const WebSocketUpgradeType = "websocket"

func (h *httpRouteConfigurationTranslator) ComputeRouteConfiguration(ctx context.Context, vhosts []*ir.VirtualHost) *envoy_config_route_v3.RouteConfiguration {
	var attachedPolicies ir.AttachedPolicies
	// the policies in order - first listener as they are more specific and thus higher priority.
	// then gateway policies.
	attachedPolicies.Append(h.attachedPolicies, h.gw.AttachedHttpPolicies)
	cfg := &envoy_config_route_v3.RouteConfiguration{
		Name: h.routeConfigName,
	}
	typedPerFilterConfigRoute := ir.TypedFilterConfigMap(map[string]proto.Message{})

	for _, gk := range attachedPolicies.ApplyOrderedGroupKinds() {
		pols := attachedPolicies.Policies[gk]
		pass := h.PluginPass[gk]
		if pass == nil {
			// TODO: user error - they attached a non http policy
			continue
		}
		reportPolicyAcceptanceStatus(h.reporter, h.listener.PolicyAncestorRef, pols...)
		for _, pol := range mergePolicies(pass, pols) {
			pass.ApplyRouteConfigPlugin(ctx, &ir.RouteConfigContext{
				FilterChainName:   h.fc.FilterChainName,
				TypedFilterConfig: typedPerFilterConfigRoute,
				Policy:            pol.PolicyIr,
			}, cfg)
		}
	}

	cfg.VirtualHosts = h.computeVirtualHosts(ctx, vhosts)
	cfg.TypedPerFilterConfig = toPerFilterConfigMap(typedPerFilterConfigRoute)

	// Gateway API spec requires that port values in HTTP Host headers be ignored when performing a match
	// See https://gateway-api.sigs.k8s.io/reference/spec/#gateway.networking.k8s.io/v1.HTTPRouteSpec - hostnames field
	cfg.IgnorePortInHostMatching = true

	//	if mostSpecificVal := h.parentListener.GetRouteOptions().GetMostSpecificHeaderMutationsWins(); mostSpecificVal != nil {
	//		cfg.MostSpecificHeaderMutationsWins = mostSpecificVal.GetValue()
	//	}

	return cfg
}

func (h *httpRouteConfigurationTranslator) computeVirtualHosts(ctx context.Context, virtualHosts []*ir.VirtualHost) []*envoy_config_route_v3.VirtualHost {
	var envoyVirtualHosts []*envoy_config_route_v3.VirtualHost
	for _, virtualHost := range virtualHosts {
		envoyVirtualHosts = append(envoyVirtualHosts, h.computeVirtualHost(ctx, virtualHost))
	}
	return envoyVirtualHosts
}

func (h *httpRouteConfigurationTranslator) computeVirtualHost(
	ctx context.Context,
	virtualHost *ir.VirtualHost,
) *envoy_config_route_v3.VirtualHost {
	sanitizedName := utils.SanitizeForEnvoy(ctx, virtualHost.Name, "virtual host")

	var envoyRoutes []*envoy_config_route_v3.Route
	for i, route := range virtualHost.Rules {
		// TODO: not sure if we need listener parent ref here or the http parent ref
		var routeReport reportssdk.ParentRefReporter = &reports.ParentRefReport{}
		if route.Parent != nil {
			// route may be a fake one that we don't really report,
			// such as in the waypoint translator where we produce
			// synthetic routes if there none are attached to the Gateway/Service.
			routeReport = h.reporter.Route(route.Parent.SourceObject).ParentRef(&route.ParentRef)
		}
		generatedName := fmt.Sprintf("%s-route-%d", virtualHost.Name, i)
		computedRoute := h.envoyRoutes(ctx, routeReport, route, generatedName)
		if computedRoute != nil {
			envoyRoutes = append(envoyRoutes, computedRoute)
		}
	}
	domains := []string{virtualHost.Hostname}
	if len(domains) == 0 || (len(domains) == 1 && domains[0] == "") {
		domains = []string{"*"}
	}
	var envoyRequireTls envoy_config_route_v3.VirtualHost_TlsRequirementType
	if h.requireTlsOnVirtualHosts {
		// TODO (ilackarms): support external-only TLS
		envoyRequireTls = envoy_config_route_v3.VirtualHost_ALL
	}

	out := &envoy_config_route_v3.VirtualHost{
		Name:       sanitizedName,
		Domains:    domains,
		Routes:     envoyRoutes,
		RequireTls: envoyRequireTls,
	}

	typedPerFilterConfigRoute := ir.TypedFilterConfigMap(map[string]proto.Message{})
	// run the http plugins that are attached to the listener or gateway on the virtual host
	h.runVhostPlugins(ctx, virtualHost, out, typedPerFilterConfigRoute)
	out.TypedPerFilterConfig = toPerFilterConfigMap(typedPerFilterConfigRoute)

	return out
}

type backendConfigContext struct {
	typedPerFilterConfigRoute ir.TypedFilterConfigMap
	RequestHeadersToAdd       []*envoy_config_core_v3.HeaderValueOption
	RequestHeadersToRemove    []string
	ResponseHeadersToAdd      []*envoy_config_core_v3.HeaderValueOption
	ResponseHeadersToRemove   []string
}

func (h *httpRouteConfigurationTranslator) envoyRoutes(
	ctx context.Context,
	routeReport reportssdk.ParentRefReporter,
	in ir.HttpRouteRuleMatchIR,
	generatedName string,
) *envoy_config_route_v3.Route {
	out := h.initRoutes(in, generatedName)

	// Early conflict detection - check for incompatible filter combinations before applying any plugins
	if hasIncompatibleFilters(in) {
		// Return a 500 error response immediately for incompatible filters
		out.Action = &envoy_config_route_v3.Route_DirectResponse{
			DirectResponse: &envoy_config_route_v3.DirectResponseAction{
				Status: http.StatusInternalServerError,
			},
		}

		routeReport.SetCondition(reportssdk.RouteCondition{
			Type:    gwv1.RouteConditionAccepted,
			Status:  metav1.ConditionFalse,
			Reason:  gwv1.RouteReasonIncompatibleFilters,
			Message: "incompatible filters: multiple route actions detected",
		})

		return out
	}

	backendConfigCtx := backendConfigContext{typedPerFilterConfigRoute: ir.TypedFilterConfigMap(map[string]proto.Message{})}
	if len(in.Backends) == 1 {
		// if there's only one backend, we need to reuse typedPerFilterConfigRoute in both translateRouteAction and runRoutePlugins
		out.Action = h.translateRouteAction(ctx, in, out, &backendConfigCtx)
	} else if len(in.Backends) > 0 {
		// If there is more than one backend, we translate the backends as WeightedClusters and each weighted cluster
		// will have a TypedPerFilterConfig that overrides the parent route-level config.
		out.Action = h.translateRouteAction(ctx, in, out, nil)
	}

	// run plugins here that may set action
	err := h.runRoutePlugins(ctx, routeReport, in, out, backendConfigCtx.typedPerFilterConfigRoute)
	if err == nil {
		err = validateEnvoyRoute(out)
	}

	// apply typed per filter config from translating route action and route plugins
	typedPerFilterConfig := toPerFilterConfigMap(backendConfigCtx.typedPerFilterConfigRoute)
	if out.GetTypedPerFilterConfig() == nil {
		out.TypedPerFilterConfig = typedPerFilterConfig
	} else {
		for k, v := range typedPerFilterConfig {
			if _, exists := out.GetTypedPerFilterConfig()[k]; !exists {
				out.GetTypedPerFilterConfig()[k] = v
			}
		}
	}

	out.RequestHeadersToAdd = append(out.GetRequestHeadersToAdd(), backendConfigCtx.RequestHeadersToAdd...)
	out.RequestHeadersToRemove = append(out.GetRequestHeadersToRemove(), backendConfigCtx.RequestHeadersToRemove...)
	out.ResponseHeadersToAdd = append(out.GetResponseHeadersToAdd(), backendConfigCtx.ResponseHeadersToAdd...)
	out.ResponseHeadersToRemove = append(out.GetResponseHeadersToRemove(), backendConfigCtx.ResponseHeadersToRemove...)

	if err == nil && out.GetAction() == nil {
		if in.Delegates {
			return nil
		} else {
			// Check if this route has any extension refs that might indicate missing policies
			// If a route was expecting to get an action from an extension ref but has no action,
			// it's likely due to a missing/unresolved policy that should result in a 500
			hasMissingExtensionRefs := false
			for _, extRefGroup := range in.ExtensionRefs.Policies {
				for _, policy := range extRefGroup {
					if policy.PolicyIr == nil && len(policy.Errors) > 0 {
						hasMissingExtensionRefs = true
						break
					}
				}
				if hasMissingExtensionRefs {
					break
				}
			}

			if hasMissingExtensionRefs || (len(in.ExtensionRefs.Policies) == 0 && hasExpectedExtensionRefs(in)) {
				err = fmt.Errorf("missing extension policy: %w", ir.ErrMissingPolicy)
			} else {
				err = errors.New("no action specified")
			}
		}
	}
	if err != nil {
		h.logger.Debug("invalid route", "error", err)

		// Check if this is a plugin conflict error or missing policy error that should result in a 500 response
		shouldReturn500 := errors.Is(err, ir.ErrRouteActionConflict) ||
			errors.Is(err, ir.ErrMissingDirectResponse) ||
			errors.Is(err, ir.ErrIncompatibleFilters) ||
			errors.Is(err, ir.ErrMultipleRouteActions) ||
			errors.Is(err, ir.ErrConflictingRouteActions) ||
			errors.Is(err, ir.ErrMissingPolicy)

		if shouldReturn500 {
			// Replace the route with a 500 error response for incompatible filters or missing policies
			out.Reset()
			out.Match = h.initRoutes(in, generatedName).GetMatch()
			out.Name = h.initRoutes(in, generatedName).GetName()
			out.Action = &envoy_config_route_v3.Route_DirectResponse{
				DirectResponse: &envoy_config_route_v3.DirectResponseAction{
					Status: http.StatusInternalServerError,
				},
			}

			// Set appropriate route condition for missing policies
			if errors.Is(err, ir.ErrMissingPolicy) {
				routeReport.SetCondition(reportssdk.RouteCondition{
					Type:    gwv1.RouteConditionAccepted,
					Status:  metav1.ConditionFalse,
					Reason:  gwv1.RouteReasonUnsupportedValue,
					Message: "missing or invalid extension policy",
				})
			}
			return out
		}

		// For other errors, set RouteConditionPartiallyInvalid
		routeReport.SetCondition(reportssdk.RouteCondition{
			Type:    gwv1.RouteConditionPartiallyInvalid,
			Status:  metav1.ConditionTrue,
			Reason:  gwv1.RouteReasonUnsupportedValue,
			Message: fmt.Sprintf("Dropped Rule (%d): %v", in.MatchIndex, err),
		})
<<<<<<< HEAD
		out = nil
=======

		switch h.routeReplacementMode {
		case settings.RouteReplacementStandard, settings.RouteReplacementStrict:
			// Replace invalid route with a direct response
			out.Action = &envoy_config_route_v3.Route_DirectResponse{
				DirectResponse: &envoy_config_route_v3.DirectResponseAction{
					Status: http.StatusInternalServerError,
				},
			}
			return out
		default:
			// Drop the route entirely (legacy behavior, will be removed in the future)
			return nil
		}
>>>>>>> 1fc0bc19
	}

	return out
}

// hasExpectedExtensionRefs checks if this route was expecting to have extension refs
// by looking at the original HTTPRoute filters, backends, etc.
func hasExpectedExtensionRefs(in ir.HttpRouteRuleMatchIR) bool {
	for _, extRefGroup := range in.ExtensionRefs.Policies {
		if len(extRefGroup) > 0 {
			return true
		}
	}

	if len(in.Backends) == 0 && !in.Delegates {
		return true
	}

	return false
}

func toPerFilterConfigMap(typedPerFilterConfig ir.TypedFilterConfigMap) map[string]*anypb.Any {
	typedPerFilterConfigAny := map[string]*anypb.Any{}
	for k, v := range typedPerFilterConfig {
		if anyMsg, ok := v.(*anypb.Any); ok {
			typedPerFilterConfigAny[k] = anyMsg
			continue
		}
		config, err := utils.MessageToAny(v)
		if err != nil {
			// TODO: error on status? this should never happen..
			logger.Error("unexpected marshalling error", "error", err)
			continue
		}
		typedPerFilterConfigAny[k] = config
	}
	return typedPerFilterConfigAny
}

func (h *httpRouteConfigurationTranslator) runVhostPlugins(ctx context.Context, virtualHost *ir.VirtualHost, out *envoy_config_route_v3.VirtualHost,
	typedPerFilterConfig ir.TypedFilterConfigMap,
) {
	for _, gk := range virtualHost.AttachedPolicies.ApplyOrderedGroupKinds() {
		pols := virtualHost.AttachedPolicies.Policies[gk]
		pass := h.PluginPass[gk]
		if pass == nil {
			// TODO: user error - they attached a non http policy
			continue
		}
		reportPolicyAcceptanceStatus(h.reporter, h.listener.PolicyAncestorRef, pols...)
		for _, pol := range mergePolicies(pass, pols) {
			pctx := &ir.VirtualHostContext{
				Policy:            pol.PolicyIr,
				TypedFilterConfig: typedPerFilterConfig,
				FilterChainName:   h.fc.FilterChainName,
			}
			pass.ApplyVhostPlugin(ctx, pctx, out)
			// TODO: check return value, if error returned, log error and report condition
		}
	}
}

func (h *httpRouteConfigurationTranslator) runRoutePlugins(
	ctx context.Context,
	routeReport reportssdk.ParentRefReporter,
	in ir.HttpRouteRuleMatchIR,
	out *envoy_config_route_v3.Route,
	typedPerFilterConfig ir.TypedFilterConfigMap,
) error {
	// all policies up to listener have been applied as vhost polices; we need to apply the httproute policies and below
	//
	// NOTE: AttachedPolicies must have policies in the ordered by hierarchy from root to leaf in the delegation chain where
	// each level has policies ordered by rule level policies before entire route level policies.

	var attachedPolicies ir.AttachedPolicies
	delegatingParent := in.DelegatingParent
	var hierarchicalPriority int
	for delegatingParent != nil {
		hierarchicalPriority++
		attachedPolicies.Prepend(hierarchicalPriority,
			delegatingParent.ExtensionRefs, delegatingParent.AttachedPolicies, delegatingParent.Parent.AttachedPolicies)
		delegatingParent = delegatingParent.DelegatingParent
	}

	// rule-level policies in priority order (high to low)
	attachedPolicies.Append(in.ExtensionRefs, in.AttachedPolicies)

	// route-level policy
	if in.Parent != nil {
		attachedPolicies.Append(in.Parent.AttachedPolicies)
	}

	var errs []error
	var hasRouteActionConflictError bool

	// Early detection of missing policies - check for ErrorPolicyIR in ExtensionRefs
	// This ensures that missing policies cause immediate route failure rather than "no action specified"
	for _, policyGroup := range in.ExtensionRefs.Policies {
		for _, policy := range policyGroup {
			// Check if this is an ErrorPolicyIR (missing/unresolved policy)
			if policy.PolicyIr != nil {
				policyType := fmt.Sprintf("%T", policy.PolicyIr)
				if strings.Contains(policyType, "ErrorPolicyIR") {
					routeReport.SetCondition(reportssdk.RouteCondition{
						Type:    gwv1.RouteConditionAccepted,
						Status:  metav1.ConditionFalse,
						Reason:  gwv1.RouteReasonUnsupportedValue,
						Message: fmt.Sprintf("missing or invalid extension policy: %v", policy.FormatErrors()),
					})
					return fmt.Errorf("missing extension policy: %w", ir.ErrMissingPolicy)
				}
			}

			if policy.PolicyIr == nil && len(policy.Errors) > 0 {
				// This is a missing/unresolved policy - fail the route immediately
				routeReport.SetCondition(reportssdk.RouteCondition{
					Type:    gwv1.RouteConditionAccepted,
					Status:  metav1.ConditionFalse,
					Reason:  gwv1.RouteReasonUnsupportedValue,
					Message: fmt.Sprintf("missing or invalid extension policy: %v", policy.FormatErrors()),
				})
				return fmt.Errorf("missing extension policy: %w", ir.ErrMissingPolicy)
			}
		}
	}

	applyForPolicy := func(ctx context.Context, pass *TranslationPass, pctx *ir.RouteContext, out *envoy_config_route_v3.Route) {
		err := pass.ApplyForRoute(ctx, pctx, out)
		if err != nil {
			errs = append(errs, err)
			// Check if this is a route action conflict error using type-safe detection
			if errors.Is(err, ir.ErrRouteActionConflict) {
				hasRouteActionConflictError = true
			}
		}
	}
	for _, gk := range attachedPolicies.ApplyOrderedGroupKinds() {
		pols := attachedPolicies.Policies[gk]
		pass := h.PluginPass[gk]
		if pass == nil {
			// TODO: should never happen, log error and report condition
			continue
		}
		reportPolicyAcceptanceStatus(h.reporter, h.listener.PolicyAncestorRef, pols...)
		pctx := &ir.RouteContext{
			FilterChainName:   h.fc.FilterChainName,
			In:                in,
			TypedFilterConfig: typedPerFilterConfig,
		}
		for _, pol := range mergePolicies(pass, pols) {
			// Check for route action conflicts detected early in policy resolution
			if pol.PolicyIr == nil && len(pol.Errors) > 0 {
				for _, err := range pol.Errors {
					if strings.Contains(err.Error(), "incompatible filters: multiple route actions detected") {
						hasRouteActionConflictError = true
						errs = append(errs, err)
						// Set the condition immediately to mark this route as having incompatible filters
						routeReport.SetCondition(reportssdk.RouteCondition{
							Type:    gwv1.RouteConditionAccepted,
							Status:  metav1.ConditionFalse,
							Reason:  gwv1.RouteReasonIncompatibleFilters,
							Message: err.Error(),
						})
						return errors.Join(errs...)
					}
				}
			}

			if pol.PolicyIr == nil && len(pol.Errors) > 0 {
				errs = append(errs, pol.Errors...)
				continue
			}

			if len(pol.Errors) > 0 {
				errs = append(errs, pol.Errors...)
			}

			if pol.PolicyIr != nil {
				pctx.Policy = pol.PolicyIr
				applyForPolicy(ctx, pass, pctx, out)
			}
		}

		// TODO: check return value, if error returned, log error and report condition
	}

	err := errors.Join(errs...)
	if err != nil {
		// If we have route action conflicts, treat this as IncompatibleFilters
		if hasRouteActionConflictError {
			routeReport.SetCondition(reportssdk.RouteCondition{
				Type:    gwv1.RouteConditionAccepted,
				Status:  metav1.ConditionFalse,
				Reason:  gwv1.RouteReasonIncompatibleFilters,
				Message: err.Error(),
			})
		} else {
			// For other policy errors, treat as UnsupportedValue
			routeReport.SetCondition(reportssdk.RouteCondition{
				Type:    gwv1.RouteConditionAccepted,
				Status:  metav1.ConditionFalse,
				Reason:  gwv1.RouteReasonUnsupportedValue,
				Message: err.Error(),
			})
		}
	}

	return err
}

func mergePolicies(pass *TranslationPass, policies []ir.PolicyAtt) []ir.PolicyAtt {
	if pass.MergePolicies != nil {
		merged := [1]ir.PolicyAtt{pass.MergePolicies(policies)}
		return merged[:]
	}

	return policies
}

func (h *httpRouteConfigurationTranslator) runBackendPolicies(ctx context.Context, in ir.HttpBackend, pCtx *ir.RouteBackendContext) error {
	var errs []error
	for _, gk := range in.AttachedPolicies.ApplyOrderedGroupKinds() {
		pols := in.AttachedPolicies.Policies[gk]
		pass := h.PluginPass[gk]
		if pass == nil {
			// TODO: should never happen, log error and report condition
			continue
		}
		reportPolicyAcceptanceStatus(h.reporter, h.listener.PolicyAncestorRef, pols...)
		for _, pol := range mergePolicies(pass, pols) {
			// Policy on extension ref
			err := pass.ApplyForRouteBackend(ctx, pol.PolicyIr, pCtx)
			if err != nil {
				errs = append(errs, err)
			}
			// TODO: check return value, if error returned, log error and report condition
		}
	}
	return errors.Join(errs...)
}

func (h *httpRouteConfigurationTranslator) runBackend(ctx context.Context, in ir.HttpBackend, pCtx *ir.RouteBackendContext, outRoute *envoy_config_route_v3.Route) error {
	var errs []error
	if in.Backend.BackendObject != nil {
		backendPass := h.PluginPass[in.Backend.BackendObject.GetGroupKind()]
		if backendPass != nil {
			err := backendPass.ApplyForBackend(ctx, pCtx, in, outRoute)
			if err != nil {
				errs = append(errs, err)
			}
		}
	}
	// TODO: check return value, if error returned, log error and report condition
	return errors.Join(errs...)
}

func (h *httpRouteConfigurationTranslator) translateRouteAction(
	ctx context.Context,
	in ir.HttpRouteRuleMatchIR,
	outRoute *envoy_config_route_v3.Route,
	parentBackendConfigCtx *backendConfigContext,
) *envoy_config_route_v3.Route_Route {
	var clusters []*envoy_config_route_v3.WeightedCluster_ClusterWeight

	for _, backend := range in.Backends {
		clusterName := backend.Backend.ClusterName

		// get backend for ref - we must do it to make sure we have permissions to access it.
		// also we need the service so we can translate its name correctly.
		cw := &envoy_config_route_v3.WeightedCluster_ClusterWeight{
			Name:   clusterName,
			Weight: wrapperspb.UInt32(backend.Backend.Weight),
		}

		backendConfigCtx := parentBackendConfigCtx
		if parentBackendConfigCtx == nil {
			backendConfigCtx = &backendConfigContext{typedPerFilterConfigRoute: ir.TypedFilterConfigMap(map[string]proto.Message{})}
		}

		pCtx := ir.RouteBackendContext{
			FilterChainName:   h.fc.FilterChainName,
			Backend:           backend.Backend.BackendObject,
			TypedFilterConfig: backendConfigCtx.typedPerFilterConfigRoute,
		}

		// non attached policy translation
		err := h.runBackend(
			ctx,
			backend,
			&pCtx,
			outRoute,
		)
		if err != nil {
			// TODO: error on status
			h.logger.Error("error processing backends", "error", err)
		}
		err = h.runBackendPolicies(
			ctx,
			backend,
			&pCtx,
		)
		if err != nil {
			// TODO: error on status
			h.logger.Error("error processing backends with policies", "error", err)
		}

		backendConfigCtx.RequestHeadersToAdd = pCtx.RequestHeadersToAdd
		backendConfigCtx.RequestHeadersToRemove = pCtx.RequestHeadersToRemove
		backendConfigCtx.ResponseHeadersToAdd = pCtx.ResponseHeadersToAdd
		backendConfigCtx.ResponseHeadersToRemove = pCtx.ResponseHeadersToRemove

		// Translating weighted clusters needs the typed per filter config on each cluster
		cw.TypedPerFilterConfig = toPerFilterConfigMap(backendConfigCtx.typedPerFilterConfigRoute)
		cw.RequestHeadersToAdd = backendConfigCtx.RequestHeadersToAdd
		cw.RequestHeadersToRemove = backendConfigCtx.RequestHeadersToRemove
		cw.ResponseHeadersToAdd = backendConfigCtx.ResponseHeadersToAdd
		cw.ResponseHeadersToRemove = backendConfigCtx.ResponseHeadersToRemove
		clusters = append(clusters, cw)
	}

	// TODO: i think envoy nacks if all weights are 0, we should error on that.
	action := outRoute.GetRoute()
	if action == nil {
		action = &envoy_config_route_v3.RouteAction{
			ClusterNotFoundResponseCode: envoy_config_route_v3.RouteAction_INTERNAL_SERVER_ERROR,
		}
	}

	routeAction := &envoy_config_route_v3.Route_Route{
		Route: action,
	}
	switch len(clusters) {
	// case 0:
	// TODO: we should never get here
	case 1:
		// Only set the cluster name if unspecified since a plugin may have set it.
		if action.GetCluster() == "" {
			action.ClusterSpecifier = &envoy_config_route_v3.RouteAction_Cluster{
				Cluster: clusters[0].GetName(),
			}
		}
		// Skip setting the typed per filter config here, set it in the envoyRoutes() after runRoutePlugins runs

	default:
		// Only set weighted clusters if unspecified since a plugin may have set it.
		if action.GetWeightedClusters() == nil {
			action.ClusterSpecifier = &envoy_config_route_v3.RouteAction_WeightedClusters{
				WeightedClusters: &envoy_config_route_v3.WeightedCluster{
					Clusters: clusters,
				},
			}
		}
	}

	for _, backend := range in.Backends {
		if back := backend.Backend.BackendObject; back != nil && back.AppProtocol == ir.WebSocketAppProtocol {
			// add websocket upgrade if not already present
			if !slices.ContainsFunc(action.GetUpgradeConfigs(), func(uc *envoy_config_route_v3.RouteAction_UpgradeConfig) bool {
				return uc.GetUpgradeType() == WebSocketUpgradeType
			}) {
				action.UpgradeConfigs = append(action.GetUpgradeConfigs(), &envoy_config_route_v3.RouteAction_UpgradeConfig{
					UpgradeType: WebSocketUpgradeType,
				})
			}
		}
	}
	return routeAction
}

func validateEnvoyRoute(r *envoy_config_route_v3.Route) error {
	var errs []error
	match := r.GetMatch()
	route := r.GetRoute()
	re := r.GetRedirect()
	validatePath(match.GetPath(), &errs)
	validatePath(match.GetPrefix(), &errs)
	validatePath(match.GetPathSeparatedPrefix(), &errs)
	validatePath(re.GetPathRedirect(), &errs)
	validatePath(re.GetHostRedirect(), &errs)
	validatePath(re.GetSchemeRedirect(), &errs)
	validatePrefixRewrite(route.GetPrefixRewrite(), &errs)
	validatePrefixRewrite(re.GetPrefixRewrite(), &errs)
	if len(errs) == 0 {
		return nil
	}
	return fmt.Errorf("error %s: %w", r.GetName(), errors.Join(errs...))
}

// creates Envoy routes for each matcher provided on our Gateway route
func (h *httpRouteConfigurationTranslator) initRoutes(
	in ir.HttpRouteRuleMatchIR,
	generatedName string,
) *envoy_config_route_v3.Route {
	//	if len(in.Matches) == 0 {
	//		return []*envoy_config_route_v3.Route{
	//			{
	//				Match: &envoy_config_route_v3.RouteMatch{
	//					PathSpecifier: &envoy_config_route_v3.RouteMatch_Prefix{Prefix: "/"},
	//				},
	//			},
	//		}
	//	}

	out := &envoy_config_route_v3.Route{
		Match: translateGlooMatcher(in.Match),
	}
	name := in.Name
	if name != "" {
		out.Name = fmt.Sprintf("%s-%s-matcher-%d", generatedName, name, in.MatchIndex)
	} else {
		out.Name = fmt.Sprintf("%s-matcher-%d", generatedName, in.MatchIndex)
	}

	return out
}

func translateGlooMatcher(matcher gwv1.HTTPRouteMatch) *envoy_config_route_v3.RouteMatch {
	match := &envoy_config_route_v3.RouteMatch{
		Headers:         envoyHeaderMatcher(matcher.Headers),
		QueryParameters: envoyQueryMatcher(matcher.QueryParams),
	}
	if matcher.Method != nil {
		match.Headers = append(match.GetHeaders(), &envoy_config_route_v3.HeaderMatcher{
			Name: ":method",
			HeaderMatchSpecifier: &envoy_config_route_v3.HeaderMatcher_StringMatch{
				StringMatch: &envoy_type_matcher_v3.StringMatcher{
					MatchPattern: &envoy_type_matcher_v3.StringMatcher_Exact{
						Exact: string(*matcher.Method),
					},
				},
			},
		})
	}

	setEnvoyPathMatcher(matcher, match)
	return match
}

var separatedPathRegex = regexp.MustCompile("^[^?#]+[^?#/]$")

func isValidPathSparated(path string) bool {
	// see envoy docs:
	//	Expect the value to not contain "?" or "#" and not to end in "/"
	return separatedPathRegex.MatchString(path)
}

func setEnvoyPathMatcher(match gwv1.HTTPRouteMatch, out *envoy_config_route_v3.RouteMatch) {
	pathType, pathValue := routeutils.ParsePath(match.Path)
	switch pathType {
	case gwv1.PathMatchPathPrefix:
		if !isValidPathSparated(pathValue) {
			out.PathSpecifier = &envoy_config_route_v3.RouteMatch_Prefix{
				Prefix: pathValue,
			}
		} else {
			out.PathSpecifier = &envoy_config_route_v3.RouteMatch_PathSeparatedPrefix{
				PathSeparatedPrefix: pathValue,
			}
		}
	case gwv1.PathMatchExact:
		out.PathSpecifier = &envoy_config_route_v3.RouteMatch_Path{
			Path: pathValue,
		}
	case gwv1.PathMatchRegularExpression:
		out.PathSpecifier = &envoy_config_route_v3.RouteMatch_SafeRegex{
			SafeRegex: regexutils.NewRegexWithProgramSize(pathValue, nil),
		}
	}
}

func envoyHeaderMatcher(in []gwv1.HTTPHeaderMatch) []*envoy_config_route_v3.HeaderMatcher {
	var out []*envoy_config_route_v3.HeaderMatcher
	for _, matcher := range in {
		envoyMatch := &envoy_config_route_v3.HeaderMatcher{
			Name: string(matcher.Name),
		}
		regex := false
		if matcher.Type != nil && *matcher.Type == gwv1.HeaderMatchRegularExpression {
			regex = true
		}

		// TODO: not sure if we should do PresentMatch according to the spec.
		if matcher.Value == "" {
			envoyMatch.HeaderMatchSpecifier = &envoy_config_route_v3.HeaderMatcher_PresentMatch{
				PresentMatch: true,
			}
		} else {
			if regex {
				envoyMatch.HeaderMatchSpecifier = &envoy_config_route_v3.HeaderMatcher_StringMatch{
					StringMatch: &envoy_type_matcher_v3.StringMatcher{
						MatchPattern: &envoy_type_matcher_v3.StringMatcher_SafeRegex{
							SafeRegex: regexutils.NewRegexWithProgramSize(matcher.Value, nil),
						},
					},
				}
			} else {
				envoyMatch.HeaderMatchSpecifier = &envoy_config_route_v3.HeaderMatcher_StringMatch{
					StringMatch: &envoy_type_matcher_v3.StringMatcher{
						MatchPattern: &envoy_type_matcher_v3.StringMatcher_Exact{
							Exact: matcher.Value,
						},
					},
				}
			}
		}
		out = append(out, envoyMatch)
	}
	return out
}

func envoyQueryMatcher(in []gwv1.HTTPQueryParamMatch) []*envoy_config_route_v3.QueryParameterMatcher {
	var out []*envoy_config_route_v3.QueryParameterMatcher
	for _, matcher := range in {
		envoyMatch := &envoy_config_route_v3.QueryParameterMatcher{
			Name: string(matcher.Name),
		}
		regex := false
		if matcher.Type != nil && *matcher.Type == gwv1.QueryParamMatchRegularExpression {
			regex = true
		}

		// TODO: not sure if we should do PresentMatch according to the spec.
		if matcher.Value == "" {
			envoyMatch.QueryParameterMatchSpecifier = &envoy_config_route_v3.QueryParameterMatcher_PresentMatch{
				PresentMatch: true,
			}
		} else {
			if regex {
				envoyMatch.QueryParameterMatchSpecifier = &envoy_config_route_v3.QueryParameterMatcher_StringMatch{
					StringMatch: &envoy_type_matcher_v3.StringMatcher{
						MatchPattern: &envoy_type_matcher_v3.StringMatcher_SafeRegex{
							SafeRegex: regexutils.NewRegexWithProgramSize(matcher.Value, nil),
						},
					},
				}
			} else {
				envoyMatch.QueryParameterMatchSpecifier = &envoy_config_route_v3.QueryParameterMatcher_StringMatch{
					StringMatch: &envoy_type_matcher_v3.StringMatcher{
						MatchPattern: &envoy_type_matcher_v3.StringMatcher_Exact{
							Exact: matcher.Value,
						},
					},
				}
			}
		}
		out = append(out, envoyMatch)
	}
	return out
}

func hasIncompatibleFilters(in ir.HttpRouteRuleMatchIR) bool {
	// Check for incompatible filter combinations that would result in multiple route actions

	hasDirectResponse := false
	hasRequestRedirect := false
	hasDelegation := in.Delegates || len(in.Backends) > 0

	// Check extension refs for DirectResponse and RequestRedirect filters
	for _, extRef := range in.ExtensionRefs.Policies {
		for _, policy := range extRef {
			if policy.PolicyIr != nil {
				// Check for DirectResponse policies
				if strings.Contains(fmt.Sprintf("%T", policy.PolicyIr), "directResponse") {
					hasDirectResponse = true
				}
			}
		}
	}

	// Check attached policies for builtin filters (RequestRedirect is typically a builtin filter)
	for _, policyGroup := range in.AttachedPolicies.Policies {
		for _, policy := range policyGroup {
			if policy.PolicyIr != nil {
				policyType := fmt.Sprintf("%T", policy.PolicyIr)
				// Check for RequestRedirect in builtin policies
				if strings.Contains(policyType, "builtin") || strings.Contains(policyType, "redirect") {
					hasRequestRedirect = true
				}
			}
		}
	}

	// Also check parent route for inherited policies if this is a delegation scenario
	if in.Parent != nil {
		for _, policyGroup := range in.Parent.AttachedPolicies.Policies {
			for _, policy := range policyGroup {
				if policy.PolicyIr != nil {
					policyType := fmt.Sprintf("%T", policy.PolicyIr)
					if strings.Contains(policyType, "directResponse") {
						hasDirectResponse = true
					}
					if strings.Contains(policyType, "builtin") || strings.Contains(policyType, "redirect") {
						hasRequestRedirect = true
					}
				}
			}
		}
	}

	// Incompatible combinations:
	// 1. DirectResponse + RequestRedirect
	// 2. DirectResponse + Delegation (backends)
	// 3. RequestRedirect + DirectResponse
	if hasDirectResponse && hasRequestRedirect {
		return true
	}

	if hasDirectResponse && hasDelegation {
		return true
	}

	return false
}<|MERGE_RESOLUTION|>--- conflicted
+++ resolved
@@ -277,9 +277,6 @@
 			Reason:  gwv1.RouteReasonUnsupportedValue,
 			Message: fmt.Sprintf("Dropped Rule (%d): %v", in.MatchIndex, err),
 		})
-<<<<<<< HEAD
-		out = nil
-=======
 
 		switch h.routeReplacementMode {
 		case settings.RouteReplacementStandard, settings.RouteReplacementStrict:
@@ -294,7 +291,6 @@
 			// Drop the route entirely (legacy behavior, will be removed in the future)
 			return nil
 		}
->>>>>>> 1fc0bc19
 	}
 
 	return out
