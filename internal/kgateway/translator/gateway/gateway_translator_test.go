--- conflicted
+++ resolved
@@ -258,9 +258,6 @@
 			},
 		}),
 	Entry(
-<<<<<<< HEAD
-		"TrafficPolicy ExtAuth edge cases",
-=======
 		"TrafficPolicy with targetSelectors and global policy attachment",
 		translatorTestCase{
 			inputFile:  "traffic-policy/label_based.yaml",
@@ -283,8 +280,7 @@
 		},
 	),
 	Entry(
-		"TrafficPolicy edge cases",
->>>>>>> 0d32a1aa
+		"TrafficPolicy ExtAuth edge cases",
 		translatorTestCase{
 			inputFile:  "traffic-policy/extauth.yaml",
 			outputFile: "traffic-policy/extauth.yaml",
