package trafficpolicy

import (
	"context"
	"encoding/json"
	"fmt"
	"maps"
	"strconv"
	"time"

	routev3 "github.com/envoyproxy/go-control-plane/envoy/config/route/v3"
	exteniondynamicmodulev3 "github.com/envoyproxy/go-control-plane/envoy/extensions/dynamic_modules/v3"
	corsv3 "github.com/envoyproxy/go-control-plane/envoy/extensions/filters/http/cors/v3"
	dynamicmodulesv3 "github.com/envoyproxy/go-control-plane/envoy/extensions/filters/http/dynamic_modules/v3"
	localratelimitv3 "github.com/envoyproxy/go-control-plane/envoy/extensions/filters/http/local_ratelimit/v3"
	envoy_wellknown "github.com/envoyproxy/go-control-plane/pkg/wellknown"
	"google.golang.org/protobuf/proto"
	"google.golang.org/protobuf/types/known/anypb"
	"google.golang.org/protobuf/types/known/wrapperspb"
	skubeclient "istio.io/istio/pkg/config/schema/kubeclient"
	"istio.io/istio/pkg/kube/kclient"
	"istio.io/istio/pkg/kube/krt"
	metav1 "k8s.io/apimachinery/pkg/apis/meta/v1"
	"k8s.io/apimachinery/pkg/runtime"
	"k8s.io/apimachinery/pkg/runtime/schema"
	"k8s.io/apimachinery/pkg/watch"

	// TODO(nfuden): remove once rustformations are able to be used in a production environment
	transformationpb "github.com/solo-io/envoy-gloo/go/config/filter/http/transformation/v2"

	apiannotations "github.com/kgateway-dev/kgateway/v2/api/annotations"
	"github.com/kgateway-dev/kgateway/v2/api/v1alpha1"
	"github.com/kgateway-dev/kgateway/v2/internal/kgateway/extensions2/common"
	extensionsplug "github.com/kgateway-dev/kgateway/v2/internal/kgateway/extensions2/plugin"
	"github.com/kgateway-dev/kgateway/v2/internal/kgateway/extensions2/pluginutils"
	"github.com/kgateway-dev/kgateway/v2/internal/kgateway/ir"
	"github.com/kgateway-dev/kgateway/v2/internal/kgateway/plugins"
	"github.com/kgateway-dev/kgateway/v2/internal/kgateway/reports"
	"github.com/kgateway-dev/kgateway/v2/internal/kgateway/utils"
	"github.com/kgateway-dev/kgateway/v2/internal/kgateway/wellknown"
	"github.com/kgateway-dev/kgateway/v2/pkg/client/clientset/versioned"
	"github.com/kgateway-dev/kgateway/v2/pkg/logging"
	"github.com/kgateway-dev/kgateway/v2/pkg/pluginsdk/policy"
)

const (
	transformationFilterNamePrefix              = "transformation"
	extAuthGlobalDisableFilterName              = "global_disable/ext_auth"
	extAuthGlobalDisableFilterMetadataNamespace = "dev.kgateway.disable_ext_auth"
	extAuthGlobalDisableKey                     = "extauth_disable"
	rustformationFilterNamePrefix               = "dynamic_modules/simple_mutations"
	metadataRouteTransformation                 = "transformation/helper"
	extauthFilterNamePrefix                     = "ext_auth"
	localRateLimitFilterNamePrefix              = "ratelimit/local"
	localRateLimitStatPrefix                    = "http_local_rate_limiter"
	rateLimitFilterNamePrefix                   = "ratelimit"
)

var (
	logger = logging.New("plugin/trafficpolicy")

	// from envoy code:
	// If the field `config` is configured but is empty, we treat the filter is enabled
	// explicitly.
	// see: https://github.com/envoyproxy/envoy/blob/8ed93ef372f788456b708fc93a7e54e17a013aa7/source/common/router/config_impl.cc#L2552
	EnableFilterPerRoute = &routev3.FilterConfig{Config: &anypb.Any{}}
)

type TrafficPolicy struct {
	ct   time.Time
	spec trafficPolicySpecIr
}

type trafficPolicySpecIr struct {
	AI        *AIPolicyIR
	ExtProc   *ExtprocIR
	transform *transformationpb.RouteTransformations
	// rustformation is currently a *dynamicmodulesv3.DynamicModuleFilter, but can potentially change at some point
	// in the future so we use proto.Message here
	rustformation              proto.Message
	rustformationStringToStash string
	extAuth                    *extAuthIR
	localRateLimit             *localratelimitv3.LocalRateLimit
	rateLimit                  *GlobalRateLimitIR
	cors                       *CorsIR
}

func (d *TrafficPolicy) CreationTime() time.Time {
	return d.ct
}

func (d *TrafficPolicy) Equals(in any) bool {
	d2, ok := in.(*TrafficPolicy)
	if !ok {
		return false
	}

	if d.ct != d2.ct {
		return false
	}
	if !proto.Equal(d.spec.transform, d2.spec.transform) {
		return false
	}
	if !proto.Equal(d.spec.rustformation, d2.spec.rustformation) {
		return false
	}

	// AI equality checks
	if d.spec.AI != nil && d2.spec.AI != nil {
		if d.spec.AI.AISecret != nil && d2.spec.AI.AISecret != nil && !d.spec.AI.AISecret.Equals(*d2.spec.AI.AISecret) {
			return false
		}
		if (d.spec.AI.AISecret != nil) != (d2.spec.AI.AISecret != nil) {
			return false
		}
		if !proto.Equal(d.spec.AI.Extproc, d2.spec.AI.Extproc) {
			return false
		}
		if !proto.Equal(d.spec.AI.Transformation, d2.spec.AI.Transformation) {
			return false
		}
	} else if d.spec.AI != d2.spec.AI {
		// If one of the AI IR values is nil and the other isn't, not equal
		return false
	}

	if !d.spec.extAuth.Equals(d2.spec.extAuth) {
		return false
	}

	if !d.spec.ExtProc.Equals(d2.spec.ExtProc) {
		return false
	}

	if !proto.Equal(d.spec.localRateLimit, d2.spec.localRateLimit) {
		return false
	}

	if !d.spec.rateLimit.Equals(d2.spec.rateLimit) {
		return false
	}

	if !d.spec.cors.Equals(d2.spec.cors) {
		return false
	}

	return true
}

type trafficPolicyPluginGwPass struct {
	reporter reports.Reporter
	ir.UnimplementedProxyTranslationPass

	setTransformationInChain map[string]bool // TODO(nfuden): make this multi stage
	// TODO(nfuden): dont abuse httplevel filter in favor of route level
	rustformationStash    map[string]string
	listenerTransform     *transformationpb.RouteTransformations
	localRateLimitInChain map[string]*localratelimitv3.LocalRateLimit
	extAuthPerProvider    ProviderNeededMap
	extProcPerProvider    ProviderNeededMap
	rateLimitPerProvider  ProviderNeededMap
	corsInChain           map[string]*corsv3.Cors
}

var _ ir.ProxyTranslationPass = &trafficPolicyPluginGwPass{}

var useRustformations bool

func registerTypes(ourCli versioned.Interface) {
	skubeclient.Register[*v1alpha1.TrafficPolicy](
		wellknown.TrafficPolicyGVR,
		wellknown.TrafficPolicyGVK,
		func(c skubeclient.ClientGetter, namespace string, o metav1.ListOptions) (runtime.Object, error) {
			return ourCli.GatewayV1alpha1().TrafficPolicies(namespace).List(context.Background(), o)
		},
		func(c skubeclient.ClientGetter, namespace string, o metav1.ListOptions) (watch.Interface, error) {
			return ourCli.GatewayV1alpha1().TrafficPolicies(namespace).Watch(context.Background(), o)
		},
	)
}

<<<<<<< HEAD
func TranslateGatewayExtensionBuilder(commoncol *common.CommonCollections) func(krtctx krt.HandlerContext, gExt ir.GatewayExtension) *TrafficPolicyGatewayExtensionIR {
	return func(krtctx krt.HandlerContext, gExt ir.GatewayExtension) *TrafficPolicyGatewayExtensionIR {
		p := &TrafficPolicyGatewayExtensionIR{
			Name:    krt.Named{Name: gExt.Name, Namespace: gExt.Namespace}.ResourceName(),
			ExtType: gExt.Type,
		}

		switch gExt.Type {
		case v1alpha1.GatewayExtensionTypeExtAuth:
			envoyGrpcService, err := ResolveExtGrpcService(krtctx, commoncol.BackendIndex, false, gExt.ObjectSource, gExt.ExtAuth.GrpcService)
			if err != nil {
				// TODO: should this be a warning, and set cluster to blackhole?
				p.Err = fmt.Errorf("failed to resolve ExtAuth backend: %w", err)
				return p
			}

			// Set timeout if specified
			if gExt.ExtAuth.Timeout.Duration > 0 {
				envoyGrpcService.Timeout = durationpb.New(gExt.ExtAuth.Timeout.Duration)
			}

			p.ExtAuth = &envoy_ext_authz_v3.ExtAuthz{
				Services: &envoy_ext_authz_v3.ExtAuthz_GrpcService{
					GrpcService: envoyGrpcService,
				},
				FilterEnabledMetadata: ExtAuthzEnabledMetadataMatcher,
			}

		case v1alpha1.GatewayExtensionTypeExtProc:
			envoyGrpcService, err := ResolveExtGrpcService(krtctx, commoncol.BackendIndex, false, gExt.ObjectSource, gExt.ExtProc.GrpcService)
			if err != nil {
				p.Err = fmt.Errorf("failed to resolve ExtProc backend: %w", err)
				return p
			}

			// Set timeout if specified
			if gExt.ExtProc.Timeout.Duration > 0 {
				envoyGrpcService.Timeout = durationpb.New(gExt.ExtProc.Timeout.Duration)
			}

			extProcConfig := &envoy_ext_proc_v3.ExternalProcessor{
				GrpcService: envoyGrpcService,
			}

			// Set messageTimeout if specified
			if gExt.ExtProc.MessageTimeout.Duration > 0 {
				extProcConfig.MessageTimeout = durationpb.New(gExt.ExtProc.MessageTimeout.Duration)
			}

			p.ExtProc = extProcConfig

		case v1alpha1.GatewayExtensionTypeRateLimit:
			if gExt.RateLimit == nil {
				p.Err = fmt.Errorf("rate limit extension missing configuration")
				return p
			}

			grpcService, err := ResolveExtGrpcService(krtctx, commoncol.BackendIndex, false, gExt.ObjectSource, gExt.RateLimit.GrpcService)
			if err != nil {
				p.Err = fmt.Errorf("ratelimit: %w", err)
				return p
			}

			// Use the specialized function for rate limit service resolution
			rateLimitConfig := resolveRateLimitService(grpcService, gExt.RateLimit)

			p.RateLimit = rateLimitConfig
		}
		return p
	}
}

=======
>>>>>>> 6fea8387
func NewPlugin(ctx context.Context, commoncol *common.CommonCollections) extensionsplug.Plugin {
	registerTypes(commoncol.OurClient)

	useRustformations = commoncol.Settings.UseRustFormations // stash the state of the env setup for rustformation usage

	col := krt.WrapClient(kclient.NewFiltered[*v1alpha1.TrafficPolicy](
		commoncol.Client,
		kclient.Filter{ObjectFilter: commoncol.Client.ObjectFilter()},
	), commoncol.KrtOpts.ToOptions("TrafficPolicy")...)
	gk := wellknown.TrafficPolicyGVK.GroupKind()

	translator := NewTrafficPolicyBuilder(ctx, commoncol)

	// TrafficPolicy IR will have TypedConfig -> implement backendroute method to add prompt guard, etc.
	policyCol := krt.NewCollection(col, func(krtctx krt.HandlerContext, policyCR *v1alpha1.TrafficPolicy) *ir.PolicyWrapper {
		objSrc := ir.ObjectSource{
			Group:     gk.Group,
			Kind:      gk.Kind,
			Namespace: policyCR.Namespace,
			Name:      policyCR.Name,
		}

		policyIR, errors := translator.Translate(krtctx, policyCR)
		pol := &ir.PolicyWrapper{
			ObjectSource: objSrc,
			Policy:       policyCR,
			PolicyIR:     policyIR,
			TargetRefs:   pluginutils.TargetRefsToPolicyRefsWithSectionName(policyCR.Spec.TargetRefs, policyCR.Spec.TargetSelectors),
			Errors:       errors,
		}
		return pol
	})

	return extensionsplug.Plugin{
		ContributesPolicies: map[schema.GroupKind]extensionsplug.PolicyPlugin{
			wellknown.TrafficPolicyGVK.GroupKind(): {
				// AttachmentPoints: []ir.AttachmentPoints{ir.HttpAttachmentPoint},
				NewGatewayTranslationPass: NewGatewayTranslationPass,
				Policies:                  policyCol,
				MergePolicies:             mergePolicies,
				GetPolicyStatus:           getPolicyStatusFn(commoncol.CrudClient),
				PatchPolicyStatus:         patchPolicyStatusFn(commoncol.CrudClient),
			},
		},
		ExtraHasSynced: translator.HasSynced,
	}
}

<<<<<<< HEAD
func ResolveExtGrpcService(krtctx krt.HandlerContext, backends *krtcollections.BackendIndex, disableExtensionRefValidation bool, objectSource ir.ObjectSource, grpcService *v1alpha1.ExtGrpcService) (*envoy_core_v3.GrpcService, error) {
	var clusterName string
	var authority string
	if grpcService != nil {
		if grpcService.BackendRef == nil {
			return nil, errors.New("backend not provided")
		}
		backendRef := grpcService.BackendRef.BackendObjectReference

		var backend *ir.BackendObjectIR
		var err error
		if disableExtensionRefValidation {
			backend, err = backends.GetBackendFromRefWithoutRefGrantValidation(krtctx, objectSource, backendRef)
		} else {
			backend, err = backends.GetBackendFromRef(krtctx, objectSource, backendRef)
		}
		if err != nil {
			return nil, err
		}
		if backend != nil {
			clusterName = backend.ClusterName()
		}
		if grpcService.Authority != nil {
			authority = *grpcService.Authority
		}
	}
	if clusterName == "" {
		return nil, errors.New("backend not found")
	}
	envoyGrpcService := &envoy_core_v3.GrpcService{
		TargetSpecifier: &envoy_core_v3.GrpcService_EnvoyGrpc_{
			EnvoyGrpc: &envoy_core_v3.GrpcService_EnvoyGrpc{
				ClusterName: clusterName,
				Authority:   authority,
			},
		},
	}
	return envoyGrpcService, nil
}

func resolveRateLimitService(grpcService *envoy_core_v3.GrpcService, rateLimit *v1alpha1.RateLimitProvider) *ratev3.RateLimit {
	envoyRateLimit := &ratev3.RateLimit{
		Domain:          rateLimit.Domain,
		FailureModeDeny: !rateLimit.FailOpen,
		RateLimitService: &ratelimitv3.RateLimitServiceConfig{
			GrpcService:         grpcService,
			TransportApiVersion: envoy_core_v3.ApiVersion_V3,
		},
	}

	// Set timeout if specified
	if rateLimit.Timeout.Duration > 0 {
		envoyRateLimit.Timeout = durationpb.New(rateLimit.Timeout.Duration)
	}

	// Set defaults for other required fields
	envoyRateLimit.StatPrefix = rateLimitStatPrefix
	envoyRateLimit.EnableXRatelimitHeaders = ratev3.RateLimit_DRAFT_VERSION_03
	envoyRateLimit.RequestType = "both"

	return envoyRateLimit
}

=======
>>>>>>> 6fea8387
func NewGatewayTranslationPass(ctx context.Context, tctx ir.GwTranslationCtx, reporter reports.Reporter) ir.ProxyTranslationPass {
	return &trafficPolicyPluginGwPass{
		reporter:                 reporter,
		setTransformationInChain: make(map[string]bool),
	}
}

func (p *TrafficPolicy) Name() string {
	return "trafficpolicies"
}

func (p *trafficPolicyPluginGwPass) ApplyRouteConfigPlugin(ctx context.Context, pCtx *ir.RouteConfigContext, out *routev3.RouteConfiguration) {
	policy, ok := pCtx.Policy.(*TrafficPolicy)
	if !ok {
		return
	}

	p.handlePolicies(pCtx.FilterChainName, &pCtx.TypedFilterConfig, policy.spec)
}

func (p *trafficPolicyPluginGwPass) ApplyVhostPlugin(ctx context.Context, pCtx *ir.VirtualHostContext, out *routev3.VirtualHost) {
	policy, ok := pCtx.Policy.(*TrafficPolicy)
	if !ok {
		return
	}

	p.handlePolicies(pCtx.FilterChainName, &pCtx.TypedFilterConfig, policy.spec)
}

// called 0 or more times
func (p *trafficPolicyPluginGwPass) ApplyForRoute(ctx context.Context, pCtx *ir.RouteContext, outputRoute *routev3.Route) error {
	policy, ok := pCtx.Policy.(*TrafficPolicy)
	if !ok {
		return nil
	}

	if policy.spec.rustformation != nil {
		// TODO(nfuden): get back to this path once we have valid perroute
		// pCtx.TypedFilterConfig.AddTypedConfig(rustformationFilterNamePrefix, policy.spec.rustformation)

		// Hack around not having route level.
		// Note this is really really bad and rather fragile due to listener draining behaviors
		routeHash := strconv.Itoa(int(utils.HashProto(outputRoute)))
		if p.rustformationStash == nil {
			p.rustformationStash = make(map[string]string)
		}
		// encode the configuration that would be route level and stash the serialized version in a map
		p.rustformationStash[routeHash] = string(policy.spec.rustformationStringToStash)

		// augment the dynamic metadata so that we can do our route hack
		// set_dynamic_metadata filter DOES NOT have a route level configuration
		// set_filter_state can be used but the dynamic modules cannot access it on the current version of envoy
		// therefore use the old transformation just for rustformation
		reqm := &transformationpb.RouteTransformations_RouteTransformation_RequestMatch{
			RequestTransformation: &transformationpb.Transformation{
				TransformationType: &transformationpb.Transformation_TransformationTemplate{
					TransformationTemplate: &transformationpb.TransformationTemplate{
						ParseBodyBehavior: transformationpb.TransformationTemplate_DontParse, // Default is to try for JSON... Its kinda nice but failure is bad...
						DynamicMetadataValues: []*transformationpb.TransformationTemplate_DynamicMetadataValue{
							{
								MetadataNamespace: "kgateway",
								Key:               "route",
								Value: &transformationpb.InjaTemplate{
									Text: routeHash,
								},
							},
						},
					},
				},
			},
		}

		setmetaTransform := &transformationpb.RouteTransformations{
			Transformations: []*transformationpb.RouteTransformations_RouteTransformation{
				{
					Match: &transformationpb.RouteTransformations_RouteTransformation_RequestMatch_{
						RequestMatch: reqm,
					},
				},
			},
		}
		pCtx.TypedFilterConfig.AddTypedConfig(metadataRouteTransformation, setmetaTransform)

		p.setTransformationInChain[pCtx.FilterChainName] = true
	}

	if policy.spec.AI != nil {
		var aiBackends []*v1alpha1.Backend
		// check if the backends selected by targetRef are all AI backends before applying the policy
		for _, backend := range pCtx.In.Backends {
			if backend.Backend.BackendObject == nil {
				// could be nil if not found or no ref grant
				continue
			}
			b, ok := backend.Backend.BackendObject.Obj.(*v1alpha1.Backend)
			if !ok {
				// AI policy cannot apply to kubernetes services
				// TODO(npolshak): Report this as a warning on status
				logger.Warn("AI Policy cannot apply to kubernetes services", "backend_name", backend.Backend.BackendObject.GetName())
				continue
			}
			if b.Spec.Type != v1alpha1.BackendTypeAI {
				// AI policy cannot apply to non-AI backends
				// TODO(npolshak): Report this as a warning on status
				logger.Warn("AI Policy cannot apply to non-AI backend", "backend_name", backend.Backend.BackendObject.GetName(), "backend_type", string(b.Spec.Type))
				continue
			}
			aiBackends = append(aiBackends, b)
		}
		if len(aiBackends) > 0 {
			// Apply the AI policy to the all AI backends
			p.processAITrafficPolicy(&pCtx.TypedFilterConfig, policy.spec.AI)
		}
	}
	p.handlePolicies(pCtx.FilterChainName, &pCtx.TypedFilterConfig, policy.spec)

	return nil
}

func (p *trafficPolicyPluginGwPass) ApplyForRouteBackend(
	ctx context.Context,
	policy ir.PolicyIR,
	pCtx *ir.RouteBackendContext,
) error {
	rtPolicy, ok := policy.(*TrafficPolicy)
	if !ok {
		return nil
	}

	p.handlePolicies(pCtx.FilterChainName, &pCtx.TypedFilterConfig, rtPolicy.spec)

	if rtPolicy.spec.AI != nil && (rtPolicy.spec.AI.Transformation != nil || rtPolicy.spec.AI.Extproc != nil) {
		p.processAITrafficPolicy(&pCtx.TypedFilterConfig, rtPolicy.spec.AI)
	}

	return nil
}

// called 1 time per listener
// if a plugin emits new filters, they must be with a plugin unique name.
// any filter returned from route config must be disabled, so it doesnt impact other routes.
func (p *trafficPolicyPluginGwPass) HttpFilters(ctx context.Context, fcc ir.FilterChainCommon) ([]plugins.StagedHttpFilter, error) {
	filters := []plugins.StagedHttpFilter{}

	// Add Ext_proc filters for listener
	for providerName, provider := range p.extProcPerProvider.Providers[fcc.FilterChainName] {
		extProcFilter := provider.ExtProc
		if extProcFilter == nil {
			continue
		}

		// add the specific auth filter
		extProcName := extProcFilterName(providerName)
		stagedExtProcFilter := plugins.MustNewStagedFilter(extProcName,
			extProcFilter,
			plugins.AfterStage(plugins.WellKnownFilterStage(plugins.AuthZStage)))

		// handle the case where route level only should be fired
		stagedExtProcFilter.Filter.Disabled = true

		filters = append(filters, stagedExtProcFilter)
	}

	// register classic transforms
	if p.setTransformationInChain[fcc.FilterChainName] && !useRustformations {
		// TODO(nfuden): support stages such as early
		transformationCfg := transformationpb.FilterTransformations{}
		if p.listenerTransform != nil {
			convertClassicRouteToListener(&transformationCfg, p.listenerTransform)
		}
		filter := plugins.MustNewStagedFilter(transformationFilterNamePrefix,
			&transformationCfg,
			plugins.BeforeStage(plugins.AcceptedStage))
		filter.Filter.Disabled = true

		filters = append(filters, filter)
	}
	if p.setTransformationInChain[fcc.FilterChainName] && useRustformations {
		// ---------------
		// | END CLASSIC |
		// ---------------
		// TODO(nfuden/yuvalk): how to do route level correctly probably contribute to dynamic module upstream
		// smash together configuration
		filterRouteHashConfig := map[string]string{}
		topLevel, ok := p.rustformationStash[""]

		if topLevel == "" {
			topLevel = "}"
		} else {
			// toplevel is already formatted and at this point its quicker to rip off the { than it is so unmarshal and all}
			topLevel = "," + topLevel[1:]
		}
		if ok {
			delete(p.rustformationStash, "")
		}
		for k, v := range p.rustformationStash {
			filterRouteHashConfig[k] = v
		}

		filterConfig, _ := json.Marshal(filterRouteHashConfig)
		msg, _ := utils.MessageToAny(&wrapperspb.StringValue{
			Value: fmt.Sprintf(`{"route_specific": %s%s`, string(filterConfig), topLevel),
		})
		rustCfg := dynamicmodulesv3.DynamicModuleFilter{
			DynamicModuleConfig: &exteniondynamicmodulev3.DynamicModuleConfig{
				Name: "rust_module",
			},
			FilterName: "http_simple_mutations",

			// currently we use stringvalue but we should look at using the json variant as supported in upstream
			FilterConfig: msg,
		}

		filters = append(filters, plugins.MustNewStagedFilter(rustformationFilterNamePrefix,
			&rustCfg,
			plugins.BeforeStage(plugins.AcceptedStage)))

		// filters = append(filters, plugins.MustNewStagedFilter(setFilterStateFilterName,
		// 	&set_filter_statev3.Config{}, plugins.AfterStage(plugins.FaultStage)))
		filters = append(filters, plugins.MustNewStagedFilter(metadataRouteTransformation,
			&transformationpb.FilterTransformations{},
			plugins.AfterStage(plugins.FaultStage)))
	}

	// register the transformation work once
	if len(p.extAuthPerProvider.Providers[fcc.FilterChainName]) != 0 {
		// register the filter that sets metadata so that it can have overrides on the route level
		filters = AddDisableFilterIfNeeded(filters)
	}

	// Add Ext_authz filter for listener
	for providerName, provider := range p.extAuthPerProvider.Providers[fcc.FilterChainName] {
		extAuthFilter := provider.ExtAuth
		if extAuthFilter == nil {
			continue
		}

		// add the specific auth filter
		extauthName := extAuthFilterName(providerName)
		stagedExtAuthFilter := plugins.MustNewStagedFilter(extauthName,
			extAuthFilter,
			plugins.DuringStage(plugins.AuthZStage))

		stagedExtAuthFilter.Filter.Disabled = true

		filters = append(filters, stagedExtAuthFilter)
	}

	if p.localRateLimitInChain[fcc.FilterChainName] != nil {
		filter := plugins.MustNewStagedFilter(localRateLimitFilterNamePrefix,
			p.localRateLimitInChain[fcc.FilterChainName],
			plugins.BeforeStage(plugins.AcceptedStage))
		filter.Filter.Disabled = true
		filters = append(filters, filter)
	}

	// Add global rate limit filters from providers
	for providerName, provider := range p.rateLimitPerProvider.Providers[fcc.FilterChainName] {
		rateLimitFilter := provider.RateLimit
		if rateLimitFilter == nil {
			continue
		}

		// add the specific rate limit filter with a unique name
		rateLimitName := getRateLimitFilterName(providerName)
		stagedRateLimitFilter := plugins.MustNewStagedFilter(rateLimitName,
			rateLimitFilter,
			plugins.DuringStage(plugins.RateLimitStage))

		filters = append(filters, stagedRateLimitFilter)
	}

	// Add Cors filter to enable cors for the listener.
	// Requires the cors policy to be set as typed_per_filter_config.
	if p.corsInChain[fcc.FilterChainName] != nil {
		filter := plugins.MustNewStagedFilter(envoy_wellknown.CORS,
			p.corsInChain[fcc.FilterChainName],
			plugins.DuringStage(plugins.CorsStage))
		filters = append(filters, filter)
	}

	if len(filters) == 0 {
		return nil, nil
	}
	return filters, nil
}

func (p *trafficPolicyPluginGwPass) handlePolicies(fcn string, typedFilterConfig *ir.TypedFilterConfigMap, spec trafficPolicySpecIr) {
	p.handleTransformation(fcn, typedFilterConfig, spec.transform)
	// Apply ExtAuthz configuration if present
	// ExtAuth does not allow for most information such as destination
	// to be set at the route level so we need to smuggle info upwards.
	p.handleExtAuth(fcn, typedFilterConfig, spec.extAuth)
	p.handleExtProc(fcn, typedFilterConfig, spec.ExtProc)
	// Apply rate limit configuration if present
	p.handleRateLimit(fcn, typedFilterConfig, spec.rateLimit)
	p.handleLocalRateLimit(fcn, typedFilterConfig, spec.localRateLimit)

	// Apply CORS configuration if present
	p.handleCors(fcn, typedFilterConfig, spec.cors)
}

func (p *trafficPolicyPluginGwPass) SupportsPolicyMerge() bool {
	return true
}

// mergePolicies merges the given policy ordered from high to low priority (both hierarchically
// and within the same hierarchy) based on the constraints defined per PolicyAtt.
//
// It iterates policies in reverse order (low to high) to ensure higher priority policies can
// always use an OverridableMerge strategy to override lower priority ones. Iterating policies
// in the given priority order (high to low) requires more complex merging for delegated chains
// because policies anywhere in the chain may enable policy overrides for their children but we
// still need to ensure these children cannot override any policies set by their ancestors that
// are not marked as overridable, i.e., (r1,p1)-delegate->(r2,p2)-delegate->(r3,p3) where
// r=route p=policy needs to ensure p3 does not override p1 (assuming p1 does not enable overrides)
// even if p2 allows overrides. This is easier to guarantee by using an OverridableMerge strategy
// by merging in higher priority policies with different HierarchicalPriority.
func mergePolicies(policies []ir.PolicyAtt) ir.PolicyAtt {
	var out ir.PolicyAtt
	if len(policies) == 0 {
		return out
	}
	_, ok := policies[0].PolicyIr.(*TrafficPolicy)
	// ignore unknown types
	if !ok {
		return out
	}

	// base policy to merge into has an empty PolicyIr so it can always be merged into
	out = ir.PolicyAtt{
		GroupKind:    policies[0].GroupKind,
		PolicyRef:    policies[0].PolicyRef,
		MergeOrigins: map[string]*ir.AttachedPolicyRef{},
		PolicyIr:     &TrafficPolicy{},
	}
	merged := out.PolicyIr.(*TrafficPolicy)

	for i := len(policies) - 1; i >= 0; i-- {
		mergeOpts := policy.MergeOptions{
			Strategy: policy.OverridableMerge,
		}
		// If merging a policy lower in the hierarchy with a policy higher in the hierarchy AND
		// the policy higher in the hierarchy enables policy overrides, use an AugmentedMerge strategy
		// to preserve existing fields set by lower levels.
		// NOTE: the HierarchicalPriority check is necessary to prevent enabling override behavior among
		// policies in the same hierarchy, e.g., ExtensionRef vs TargetRef policy attached to the same route, as
		// DelegationInheritedPolicyPriorityPreferChild strictly applies to parent->child policy inheritance and is not applicable
		// outside delegated policy inheritance.
		if out.HierarchicalPriority < policies[i].HierarchicalPriority && policies[i].DelegationInheritedPolicyPriority == apiannotations.DelegationInheritedPolicyPriorityPreferChild {
			mergeOpts.Strategy = policy.AugmentedMerge
		}

		p2 := policies[i].PolicyIr.(*TrafficPolicy)
		p2Ref := policies[i].PolicyRef

		mergeOrigins := MergeTrafficPolicies(merged, p2, p2Ref, mergeOpts)
		maps.Copy(out.MergeOrigins, mergeOrigins)
		out.HierarchicalPriority = policies[i].HierarchicalPriority
	}

	return out
}

// MergeTrafficPolicies merges two TrafficPolicy IRs, returning a map that contains information
// about the origin policy reference for each merged field.
func MergeTrafficPolicies(
	p1, p2 *TrafficPolicy,
	p2Ref *ir.AttachedPolicyRef,
	mergeOpts policy.MergeOptions,
) map[string]*ir.AttachedPolicyRef {
	if p1 == nil || p2 == nil {
		return nil
	}
	mergeOrigins := make(map[string]*ir.AttachedPolicyRef)
	if policy.IsMergeable(p1.spec.AI, p2.spec.AI, mergeOpts) {
		p1.spec.AI = p2.spec.AI
		mergeOrigins["ai"] = p2Ref
	}
	if policy.IsMergeable(p1.spec.ExtProc, p2.spec.ExtProc, mergeOpts) {
		p1.spec.ExtProc = p2.spec.ExtProc
		mergeOrigins["extProc"] = p2Ref
	}
	if policy.IsMergeable(p1.spec.transform, p2.spec.transform, mergeOpts) {
		p1.spec.transform = p2.spec.transform
		mergeOrigins["transformation"] = p2Ref
	}
	if policy.IsMergeable(p1.spec.rustformation, p2.spec.rustformation, mergeOpts) {
		p1.spec.rustformation = p2.spec.rustformation
		p1.spec.rustformationStringToStash = p2.spec.rustformationStringToStash
		mergeOrigins["rustformation"] = p2Ref
	}
	if policy.IsMergeable(p1.spec.extAuth, p2.spec.extAuth, mergeOpts) {
		p1.spec.extAuth = p2.spec.extAuth
		mergeOrigins["extAuth"] = p2Ref
	}
	if policy.IsMergeable(p1.spec.localRateLimit, p2.spec.localRateLimit, mergeOpts) {
		p1.spec.localRateLimit = p2.spec.localRateLimit
		mergeOrigins["rateLimit"] = p2Ref
	}
	// Handle global rate limit merging
	if policy.IsMergeable(p1.spec.rateLimit, p2.spec.rateLimit, mergeOpts) {
		p1.spec.rateLimit = p2.spec.rateLimit
		mergeOrigins["rateLimit"] = p2Ref
	}
	// Handle cors merging
	if policy.IsMergeable(p1.spec.cors, p2.spec.cors, mergeOpts) {
		p1.spec.cors = p2.spec.cors
		mergeOrigins["cors"] = p2Ref
	}

	return mergeOrigins
}<|MERGE_RESOLUTION|>--- conflicted
+++ resolved
@@ -179,7 +179,6 @@
 	)
 }
 
-<<<<<<< HEAD
 func TranslateGatewayExtensionBuilder(commoncol *common.CommonCollections) func(krtctx krt.HandlerContext, gExt ir.GatewayExtension) *TrafficPolicyGatewayExtensionIR {
 	return func(krtctx krt.HandlerContext, gExt ir.GatewayExtension) *TrafficPolicyGatewayExtensionIR {
 		p := &TrafficPolicyGatewayExtensionIR{
@@ -252,8 +251,6 @@
 	}
 }
 
-=======
->>>>>>> 6fea8387
 func NewPlugin(ctx context.Context, commoncol *common.CommonCollections) extensionsplug.Plugin {
 	registerTypes(commoncol.OurClient)
 
@@ -302,7 +299,6 @@
 	}
 }
 
-<<<<<<< HEAD
 func ResolveExtGrpcService(krtctx krt.HandlerContext, backends *krtcollections.BackendIndex, disableExtensionRefValidation bool, objectSource ir.ObjectSource, grpcService *v1alpha1.ExtGrpcService) (*envoy_core_v3.GrpcService, error) {
 	var clusterName string
 	var authority string
@@ -366,8 +362,6 @@
 	return envoyRateLimit
 }
 
-=======
->>>>>>> 6fea8387
 func NewGatewayTranslationPass(ctx context.Context, tctx ir.GwTranslationCtx, reporter reports.Reporter) ir.ProxyTranslationPass {
 	return &trafficPolicyPluginGwPass{
 		reporter:                 reporter,
